import numpy as np
from joblib import Parallel, delayed
from sklearn.base import (
    BaseEstimator,
    TransformerMixin,
    is_classifier,
    is_regressor
)
from sklearn.pipeline import Pipeline
from sklearn.metrics import accuracy_score, r2_score

from ..utils.mean import mean_covariance, mean_riemann
from ..utils.distance import distance
from ..utils.base import invsqrtm, powm, sqrtm
from ..utils.geodesic import geodesic
from ..utils.utils import check_weights, check_metric
from ._rotate import _get_rotation_matrix
from ..classification import MDM
from ..preprocessing import Whitening
from ._tools import decode_domains


class TLDummy(BaseEstimator, TransformerMixin):
    """No transformation on data for transfer learning.

    No transformation of the data points between the domains.
    This is what we call the Direct Center Transfer (DCT) method.

    Notes
    -----
    .. versionadded:: 0.4
    """

    def __init__(self):
        pass

    def fit(self, X, y_enc):
        """Do nothing.

        Parameters
        ----------
        X : ndarray, shape (n_matrices, n_channels, n_channels)
            Set of SPD matrices.
        y_enc : ndarray, shape (n_matrices,)
            Extended labels for each matrix.

        Returns
        -------
        self : TLDummy instance
            The TLDummy instance.
        """
        return self

    def transform(self, X, y_enc=None):
        """Do nothing.

        Parameters
        ----------
        X : ndarray, shape (n_matrices, n_channels, n_channels)
            Set of SPD matrices.
        y_enc : None
            Not used, here for compatibility with sklearn API.

        Returns
        -------
        X : ndarray, shape (n_matrices, n_classes)
            Same set of SPD matrices as in the input.
        """
        return X

    def fit_transform(self, X, y_enc):
        """Do nothing.

        Parameters
        ----------
        X : ndarray, shape (n_matrices, n_channels, n_channels)
            Set of SPD matrices.
        y_enc : ndarray, shape (n_matrices,)
            Extended labels for each matrix.

        Returns
        -------
        X : ndarray, shape (n_matrices, n_classes)
            Set of SPD matrices with mean in the Identity.
        """
        return self.fit(X, y_enc).transform(X, y_enc)


class TLCenter(BaseEstimator, TransformerMixin):
    """Recenter data for transfer learning.

    Recenter the data points from each domain to the Identity on manifold, ie
    make the mean of the datasets become the identity. This operation
    corresponds to a whitening step if the SPD matrices represent the spatial
    covariance matrices of multivariate signals.

    .. note::
       Using .fit() and then .transform() will give different results than
       .fit_transform(). In fact, .fit_transform() should be applied on the
       training dataset (target and source) and .transform() on the test
       partition of the target dataset.

    Parameters
    ----------
    target_domain : str
        Domain to consider as target.
    metric : str, default="riemann"
        Metric used for mean estimation. For the list of supported metrics,
        see :func:`pyriemann.utils.mean.mean_covariance`.
        Note, however, that only when using the "riemann" metric that we are
        ensured to re-center the data points precisely to the Identity.

    Attributes
    ----------
    recenter_ : dict
        Dictionary with key=domain_name and value=domain_mean.

    References
    ----------
    .. [1] `Transfer Learning: A Riemannian Geometry Framework With
        Applications to Brain–Computer Interfaces
        <https://hal.archives-ouvertes.fr/hal-01923278/>`_
        P Zanini et al, IEEE Transactions on Biomedical Engineering, vol. 65,
        no. 5, pp. 1107-1116, August, 2017

    Notes
    -----
    .. versionadded:: 0.4
    """

<<<<<<< HEAD
    def __init__(self, target_domain="", metric='riemann'):
=======
    def __init__(self, target_domain, metric="riemann"):
>>>>>>> 7b495cc5
        """Init"""
        self.target_domain = target_domain
        self.metric = metric

    def fit(self, X, y_enc, sample_weight=None):
        """Fit TLCenter.

        Calculate the mean of all matrices in each domain.

        Parameters
        ----------
        X : ndarray, shape (n_matrices, n_channels, n_channels)
            Set of SPD matrices.
        y_enc : ndarray, shape (n_matrices,)
            Extended labels for each matrix.
        sample_weight : None | ndarray, shape (n_matrices,), default=None
            Weights for each matrix. If None, it uses equal weights.

        Returns
        -------
        self : TLCenter instance
            The TLCenter instance.
        """
        _, _, domains = decode_domains(X, y_enc)
        n_matrices, _, _ = X.shape
        sample_weight = check_weights(sample_weight, n_matrices)

        self.recenter_ = {}
        for d in np.unique(domains):
            idx = domains == d
            self.recenter_[d] = Whitening(metric=self.metric).fit(
                X[idx], sample_weight=sample_weight[idx]
            )
        return self

    def transform(self, X, y_enc=None):
        """Re-center the data points in the target domain to Identity.

        Parameters
        ----------
        X : ndarray, shape (n_matrices, n_channels, n_channels)
            Set of SPD matrices.
        y_enc : None
            Not used, here for compatibility with sklearn API.

        Returns
        -------
        X : ndarray, shape (n_matrices, n_classes)
            Set of SPD matrices with mean in the Identity.
        """
        # Used during inference, apply recenter from specified target domain.

        # Therefore, if you specified before the target
        if self.target_domain != "":
            recenter = self.recenter_[self.target_domain].transform(X)

        # If you didn't specified, you must have fitted before on calibration
        else:
            keys = list(self.recenter_.keys())

            # Get last reference matrix (after fitting on the calibration)
            last = keys[-1]
            recenter = self.recenter_[last].transform(X)

        return recenter

    def fit_transform(self, X, y_enc, sample_weight=None):
        """Fit TLCenter and then transform data points.

        Calculate the mean of all matrices in each domain and then recenter
        them to Identity.

        .. note::
           This method is designed for using at training time. The output for
           .fit_transform() will be different than using .fit() and
           .transform() separately.

        Parameters
        ----------
        X : ndarray, shape (n_matrices, n_channels, n_channels)
            Set of SPD matrices.
        y_enc : ndarray, shape (n_matrices,)
            Extended labels for each matrix.
        sample_weight : None | ndarray, shape (n_matrices,), default=None
            Weights for each matrix. If None, it uses equal weights.

        Returns
        -------
        X : ndarray, shape (n_matrices, n_classes)
            Set of SPD matrices with mean in the Identity.
        """
        # Used during fit, in pipeline
        self.fit(X, y_enc, sample_weight)
        _, _, domains = decode_domains(X, y_enc)

        X_rct = np.zeros_like(X)
        for d in np.unique(domains):
            idx = domains == d
            X_rct[idx] = self.recenter_[d].transform(X[idx])
        return X_rct


class TLStretch(BaseEstimator, TransformerMixin):
    """Stretch data for transfer learning.

    Change the dispersion of the datapoints around their geometric mean
    for each dataset so that they all have the same desired value.

    .. note::
       Using .fit() and then .transform() will give different results than
       .fit_transform(). In fact, .fit_transform() should be applied on the
       training dataset (target and source) and .transform() on the test
       partition of the target dataset.

    Parameters
    ----------
    target_domain : str
        Domain to consider as target.
    dispersion : float, default=1.0
        Target value for the dispersion of the data points.
    centered_data : bool, default=False
        Whether the data has been re-centered to the Identity beforehand.
    metric : str, default="riemann"
        Metric used for calculating the dispersion.
        For the list of supported metrics,
        see :func:`pyriemann.utils.distance.distance`.

    Attributes
    ----------
    dispersions_ : dict
        Dictionary with key=domain_name and value=domain_dispersion.

    References
    ----------
    .. [1] `Riemannian Procrustes analysis: transfer learning for
        brain-computer interfaces
        <https://hal.archives-ouvertes.fr/hal-01971856>`_
        PLC Rodrigues et al, IEEE Transactions on Biomedical Engineering,
        vol. 66, no. 8, pp. 2390-2401, December, 2018

    Notes
    -----
    .. versionadded:: 0.4
    """

    def __init__(self, target_domain, final_dispersion=1.0,
                 centered_data=False, metric="riemann"):
        """Init"""
        self.target_domain = target_domain
        self.final_dispersion = final_dispersion
        self.centered_data = centered_data
        self.metric = metric

    def fit(self, X, y_enc, sample_weight=None):
        """Fit TLStretch.

        Calculate the dispersion around the mean for each domain.

        Parameters
        ----------
        X : ndarray, shape (n_matrices, n_channels, n_channels)
            Set of SPD matrices.
        y_enc : ndarray, shape (n_matrices,)
            Extended labels for each matrix.
        sample_weight : None | ndarray, shape (n_matrices,), default=None
            Weights for each matrix. If None, it uses equal weights.

        Returns
        -------
        self : TLStretch instance
            The TLStretch instance.
        """
        _, _, domains = decode_domains(X, y_enc)
        n_matrices, n_channels, _ = X.shape
        sample_weight = check_weights(sample_weight, n_matrices)

        self._means, self.dispersions_ = {}, {}
        for d in np.unique(domains):
            idx = domains == d
            sample_weight_d = check_weights(sample_weight[idx], np.sum(idx))
            if self.centered_data:
                self._means[d] = np.eye(n_channels)
            else:
                self._means[d] = mean_riemann(
                    X[idx], sample_weight=sample_weight_d
                )
            dist = distance(
                X[idx],
                self._means[d],
                metric=self.metric,
                squared=True,
            )
            self.dispersions_[d] = np.sum(sample_weight_d * np.squeeze(dist))

        return self

    def _center(self, X, mean):
        Mean_isqrt = invsqrtm(mean)
        return Mean_isqrt @ X @ Mean_isqrt

    def _uncenter(self, X, mean):
        Mean_sqrt = sqrtm(mean)
        return Mean_sqrt @ X @ Mean_sqrt

    def _strech(self, X, dispersion_in, dispersion_out):
        return powm(X, np.sqrt(dispersion_out / dispersion_in))

    def transform(self, X, y_enc=None):
        """Stretch the data points in the target domain.

        .. note::
           The stretching operation is properly defined only for the riemann
           metric.

        Parameters
        ----------
        X : ndarray, shape (n_matrices, n_channels, n_channels)
            Set of SPD matrices.
        y_enc : None
            Not used, here for compatibility with sklearn API.

        Returns
        -------
        X : ndarray, shape (n_matrices, n_classes)
            Set of SPD matrices with desired final dispersion.
        """

        if not self.centered_data:
            # center matrices to Identity
            X = self._center(X, self._means[self.target_domain])

        # stretch
        X_str = self._strech(
            X, self.dispersions_[self.target_domain], self.final_dispersion
        )

        if not self.centered_data:
            # re-center back to previous mean
            X_str = self._uncenter(X_str, self._means[self.target_domain])

        return X_str

    def fit_transform(self, X, y_enc, sample_weight=None):
        """Fit TLStretch and then transform data points.

        Calculate the dispersion around the mean for each domain and then
        stretch the data points to the desired final dispersion.

        .. note::
           This method is designed for using at training time. The output for
           .fit_transform() will be different than using .fit() and
           .transform() separately.

        Parameters
        ----------
        X : ndarray, shape (n_matrices, n_channels, n_channels)
            Set of SPD matrices.
        y_enc : ndarray, shape (n_matrices,)
            Extended labels for each matrix.
        sample_weight : None | ndarray, shape (n_matrices,), default=None
            Weights for each matrix. If None, it uses equal weights.

        Returns
        -------
        X : ndarray, shape (n_matrices, n_classes)
            Set of SPD matrices with desired final dispersion.
        """

        # used during fit, in pipeline
        self.fit(X, y_enc, sample_weight)
        _, _, domains = decode_domains(X, y_enc)

        X_str = np.zeros_like(X)
        for d in np.unique(domains):
            idx = domains == d

            if not self.centered_data:
                # re-center matrices to Identity
                X[idx] = self._center(X[idx], self._means[d])

            # stretch
            X_str[idx] = self._strech(
                X[idx], self.dispersions_[d], self.final_dispersion
            )

            if not self.centered_data:
                # re-center back to previous mean
                X_str[idx] = self._uncenter(X_str[idx], self._means[d])

        return X_str


class TLRotate(BaseEstimator, TransformerMixin):
    """Rotate data for transfer learning.

    Rotate the data points from each source domain so to match its class means
    with those from the target domain. The loss function for this matching was
    first proposed in [1]_ and the optimization procedure for mininimizing it
    follows the presentation from [2]_.

    .. note::
       The data points from each domain must have been re-centered to the
       identity before calculating the rotation.

    .. note::
       Using .fit() and then .transform() will give different results than
       .fit_transform(). In fact, .fit_transform() should be applied on the
       training dataset (target and source) and .transform() on the test
       partition of the target dataset.

    Parameters
    ----------
    target_domain : str
        Domain to consider as target.
    weights : None | array, shape (n_classes,), default=None
        Weights to assign for each class. If None, then give the same weight
        for each class.
    metric : {"euclid", "riemann"}, default="euclid"
        Metric for the distance to minimize between class means.
    n_jobs : int, default=1
        The number of jobs to use for the computation. This works by computing
        the rotation matrix for each source domain in parallel. If -1 all CPUs
        are used.

    Attributes
    ----------
    rotations_ : dict
        Dictionary with key=domain_name and value=domain_rotation_matrix.

    References
    ----------
    .. [1] `Riemannian Procrustes analysis: transfer learning for
        brain-computer interfaces
        <https://hal.archives-ouvertes.fr/hal-01971856>`_
        PLC Rodrigues et al, IEEE Transactions on Biomedical Engineering,
        vol. 66, no. 8, pp. 2390-2401, December, 2018
    .. [2] `An introduction to optimization on smooth manifolds
        <https://www.nicolasboumal.net/book/>`_
        N. Boumal. To appear with Cambridge University Press. June, 2022

    Notes
    -----
    .. versionadded:: 0.4
    """

    def __init__(self, target_domain, weights=None, metric='euclid', n_jobs=1):
        """Init"""
        self.target_domain = target_domain
        self.weights = weights
        self.metric = metric
        self.n_jobs = n_jobs

    def fit(self, X, y_enc, sample_weight=None):
        """Fit TLRotate.

        Calculate the rotations matrices to transform each source domain into
        the target domain.

        Parameters
        ----------
        X : ndarray, shape (n_matrices, n_channels, n_channels)
            Set of SPD matrices.
        y_enc : ndarray, shape (n_matrices,)
            Extended labels for each matrix.
        sample_weight : None | ndarray, shape (n_matrices,), default=None
            Weights for each matrix. If None, it uses equal weights.

        Returns
        -------
        self : TLRotate instance
            The TLRotate instance.
        """

        _, _, domains = decode_domains(X, y_enc)
        n_matrices, _, _ = X.shape
        sample_weight = check_weights(sample_weight, n_matrices)

        idx = domains == self.target_domain
        X_target, y_target = X[idx], y_enc[idx]
        M_target = np.stack([
            mean_riemann(X_target[y_target == label],
                         sample_weight=sample_weight[idx][y_target == label])
            for label in np.unique(y_target)
        ])

        source_domains = np.unique(domains)
        source_domains = source_domains[source_domains != self.target_domain]
        rotations = Parallel(n_jobs=self.n_jobs)(
            delayed(_get_rotation_matrix)(
                np.stack([
                    mean_riemann(
                        X[domains == d][y_enc[domains == d] == label],
                        sample_weight=sample_weight[domains == d][
                            y_enc[domains == d] == label
                        ]
                    ) for label in np.unique(y_enc[domains == d])
                ]),
                M_target,
                self.weights,
                metric=self.metric,
            ) for d in source_domains
        )

        self.rotations_ = {}
        for d, rot in zip(source_domains, rotations):
            self.rotations_[d] = rot

        return self

    def transform(self, X, y_enc=None):
        """Rotate the data points in the target domain.

        The rotations are done from source to target, so in this step the data
        points suffer no transformation at all.

        Parameters
        ----------
        X : ndarray, shape (n_matrices, n_channels, n_channels)
            Set of SPD matrices.
        y_enc : None
            Not used, here for compatibility with sklearn API.

        Returns
        -------
        X : ndarray, shape (n_matrices, n_classes)
            Same set of SPD matrices as in the input.
        """

        # used during inference on target domain
        return X

    def fit_transform(self, X, y_enc, sample_weight=None):
        """Fit TLRotate and then transform data points.

        Calculate the rotation matrix for matching each source domain to the
        target domain.

        .. note::
           This method is designed for using at training time. The output for
           .fit_transform() will be different than using .fit() and
           .transform() separately.

        Parameters
        ----------
        X : ndarray, shape (n_matrices, n_channels, n_channels)
            Set of SPD matrices.
        y_enc : ndarray, shape (n_matrices,)
            Extended labels for each matrix.
        sample_weight : None | ndarray, shape (n_matrices,), default=None
            Weights for each matrix. If None, it uses equal weights.

        Returns
        -------
        X : ndarray, shape (n_matrices, n_classes)
            Set of SPD matrices after rotation step.
        """

        # used during fit in pipeline, rotate each source domain
        self.fit(X, y_enc, sample_weight)
        _, _, domains = decode_domains(X, y_enc)

        X_rot = np.zeros_like(X)
        for d in np.unique(domains):
            idx = domains == d
            if d != self.target_domain:
                X_rot[idx] = self.rotations_[d] @ X[idx] @ self.rotations_[d].T
            else:
                X_rot[idx] = X[idx]
        return X_rot


class TLEstimator(BaseEstimator):
    """Transfer learning wrapper for estimators.

    This is a wrapper for any BaseEstimator (i.e. classifier or regressor) that
    converts extended labels used in Transfer Learning into the usual y array
    to train a classifier/regressor of choice.

    Parameters
    ----------
    target_domain : str
        Domain to consider as target.
    estimator : BaseEstimator
        The estimator to apply on matrices. It can be any regressor or
        classifier from pyRiemann.
    domain_weight : None | dict, default=None
        Weights to combine matrices from each domain to train the estimator.
        The dict contains key=domain_name and value=weight_to_assign.
        If None, it uses equal weights.

    Notes
    -----
    .. versionadded:: 0.4
    """

    def __init__(self, target_domain, estimator, domain_weight=None):
        """Init."""
        self.target_domain = target_domain
        self.domain_weight = domain_weight
        self.estimator = estimator

    def fit(self, X, y_enc):
        """Fit TLEstimator.

        Parameters
        ----------
        X : ndarray, shape (n_matrices, n_channels, n_channels)
            Set of SPD matrices.
        y_enc : ndarray, shape (n_matrices,)
            Extended labels for each matrix.

        Returns
        -------
        self : TLEstimator instance
            The TLEstimator instance.
        """
        if not (is_regressor(self.estimator) or is_classifier(self.estimator)):
            raise TypeError(
                'Estimator has to be either a classifier or a regressor.')

        X_dec, y_dec, domains = decode_domains(X, y_enc)

        if is_regressor(self.estimator):
            y_dec = y_dec.astype(float)

        if self.domain_weight is not None:
            w = np.zeros(len(X_dec))
            for d in np.unique(domains):
                w[domains == d] = self.domain_weight[d]
        else:
            w = None

        if isinstance(self.estimator, Pipeline):
            sample_weight = {}
            for step in self.estimator.steps:
                step_name = step[0]
                sample_weight[step_name + '__sample_weight'] = w
            self.estimator.fit(X_dec, y_dec, **sample_weight)
        else:
            self.estimator.fit(X_dec, y_dec, sample_weight=w)

        return self

    def predict(self, X):
        """Get the predictions.

        Parameters
        ----------
        X : ndarray, shape (n_matrices, n_channels, n_channels)
            Set of SPD matrices.

        Returns
        -------
        pred : ndarray, shape (n_matrices,)
            Predictions for each matrix according to the estimator.
        """
        return self.estimator.predict(X)


class TLClassifier(TLEstimator):
    """Transfer learning wrapper for classifiers.

    This is a wrapper for any classifier that converts extended labels used in
    Transfer Learning into the usual y array to train a classifier of choice.

    Parameters
    ----------
    target_domain : str
        Domain to consider as target.
    estimator : BaseClassifier
        The classifier to apply on matrices.
    domain_weight : None | dict, default=None
        Weights to combine matrices from each domain to train the classifier.
        The dict contains key=domain_name and value=weight_to_assign.
        If None, it uses equal weights.

    Notes
    -----
    .. versionadded:: 0.4
    """

    def fit(self, X, y_enc):
        """Fit TLClassifier.

        Parameters
        ----------
        X : ndarray, shape (n_matrices, n_channels, n_channels)
            Set of SPD matrices.
        y_enc : ndarray, shape (n_matrices,)
            Extended labels for each matrix.

        Returns
        -------
        self : TLClassifier instance
            The TLClassifier instance.
        """
        if not is_classifier(self.estimator):
            raise TypeError('Estimator has to be a classifier.')

        return super().fit(X, y_enc)

    def predict_proba(self, X):
        """Get the probability.

        Parameters
        ----------
        X : ndarray, shape (n_matrices, n_channels, n_channels)
            Set of SPD matrices.

        Returns
        -------
        pred : ndarray, shape (n_matrices, n_classes)
            Predictions for each matrix.
        """
        return self.estimator.predict_proba(X)

    def score(self, X, y_enc):
        """Return the mean accuracy on the given test data and labels.

        Parameters
        ----------
        X : ndarray, shape (n_matrices, n_channels, n_channels)
            Test set of SPD matrices.
        y_enc : ndarray, shape (n_matrices,)
            Extended true labels for each matrix.

        Returns
        -------
        score : float
            Mean accuracy of self.predict(X) wrt. y.
        """
        _, y_true, _ = decode_domains(X, y_enc)
        y_pred = self.predict(X)
        return accuracy_score(y_true, y_pred)


class TLRegressor(TLEstimator):
    """Transfer learning wrapper for regressors.

    This is a wrapper for any regressor that converts extended labels used in
    Transfer Learning into the usual y array to train a regressor of choice.

    Parameters
    ----------
    target_domain : str
        Domain to consider as target.
    estimator : BaseRegressor
        The regressor to apply on matrices.
    domain_weight : None | dict, default=None
        Weights to combine matrices from each domain to train the regressor.
        The dict contains key=domain_name and value=weight_to_assign.
        If None, it uses equal weights.

    Notes
    -----
    .. versionadded:: 0.4
    """

    def fit(self, X, y_enc):
        """Fit TLRegressor.

        Parameters
        ----------
        X : ndarray, shape (n_matrices, n_channels, n_channels)
            Set of SPD matrices.
        y_enc : ndarray, shape (n_matrices,)
            Extended labels for each matrix.

        Returns
        -------
        self : TLRegressor instance
            The TLRegressor instance.
        """
        if not is_regressor(self.estimator):
            raise TypeError('Estimator has to be a regressor.')

        return super().fit(X, y_enc)

    def score(self, X, y_enc):
        """Return the coefficient of determination of the prediction.

        Parameters
        ----------
        X : ndarray, shape (n_matrices, n_channels, n_channels)
            Test set of SPD matrices.
        y_enc : ndarray, shape (n_matrices,)
            Extended true values for each matrix.

        Returns
        -------
        score : float
            R2 of self.predict(X) wrt. y.
        """
        _, y_true, _ = decode_domains(X, y_enc)
        y_pred = self.predict(X)
        return r2_score(y_true.astype(float), y_pred)


class MDWM(MDM):
    """Classification by Minimum Distance to Weighted Mean.

    Classification by nearest centroid. For each of the given classes, a
    centroid is estimated, according to the chosen metric, as a weighted mean
    of SPD matrices from the source domain, combined with the class centroid of
    the target domain [1]_ [2]_.
    For classification, a given new matrix is attibuted to the class whose
    centroid is the nearest according to the chosen metric.

    Parameters
    ----------
    domain_tradeoff : float
        Coefficient in [0,1] controlling the transfer, ie the trade-off between
        source and target domains.
        At 0, there is no transfer, only matrices acquired from the source
        domain are used.
        At 1, this is a calibration-free system as no matrices are required
        from the source domain.
    target_domain : string
        Name of the target domain in extended labels.
    metric : string | dict, default="riemann"
        Metric used for mean estimation (for the list of supported metrics,
        see :func:`pyriemann.utils.mean.mean_covariance`) and
        for distance estimation
        (see :func:`pyriemann.utils.distance.distance`).
        The metric can be a dict with two keys, "mean" and "distance"
        in order to pass different metrics.
    n_jobs : int, default=1
        The number of jobs to use for the computation. This works by computing
        each of the class centroid in parallel.
        If -1 all CPUs are used. If 1 is given, no parallel computing code is
        used at all, which is useful for debugging. For n_jobs below -1,
        (n_cpus + 1 + n_jobs) are used. Thus for n_jobs = -2, all CPUs but one
        are used.

    Attributes
    ----------
    classes_ : ndarray, shape (n_classes,)
        Labels for each class.
    covmeans_ : ndarray, shape (n_classes, n_channels, n_channels)
        Centroids for each class.

    See Also
    --------
    MDM

    References
    ----------
    .. [1] `Transfer learning for SSVEP-based BCI using Riemannian similarities
        between users
        <https://hal.archives-ouvertes.fr/hal-01911092/>`_
        E. Kalunga, S. Chevallier and Q. Barthelemy, in 26th European Signal
        Processing Conference (EUSIPCO), pp. 1685-1689. IEEE, 2018.
    .. [2] `Minimizing Subject-dependent Calibration for BCI with Riemannian
        Transfer Learning
        <https://hal.archives-ouvertes.fr/hal-03202360/>`_
        S. Khazem, S. Chevallier, Q. Barthelemy, K. Haroun and C. Nous, 10th
        International IEEE/EMBS Conference on Neural Engineering (NER), pp.
        523-526. IEEE, 2021.

    Notes
    -----
    .. versionadded:: 0.4
    """

    def __init__(
            self,
            domain_tradeoff,
            target_domain,
            metric="riemann",
            n_jobs=1):
        """Init."""
        self.domain_tradeoff = domain_tradeoff
        self.target_domain = target_domain
        self.metric = metric
        self.n_jobs = n_jobs

    def fit(self, X, y_enc, sample_weight=None):
        """Fit (estimates) the centroids.

        Parameters
        ----------
        X : ndarray, shape (n_matrices, n_channels, n_channels)
            Set of SPD matrices from source and target domain.
        y_enc : ndarray, shape (n_matrices,)
            Extended labels for each matrix.
        sample_weight : None | ndarray, shape (n_matrices_source,), \
                default=None
            Weights for each matrix from the source domains.
            If None, it uses equal weights.

        Returns
        -------
        self : MDWM instance
            The MDWM instance.
        """
        self.metric_mean, self.metric_dist = check_metric(self.metric)

        if not 0 <= self.domain_tradeoff <= 1:
            raise ValueError(
                "Value domain_tradeoff must be included in [0, 1] (Got %d)"
                % self.domain_tradeoff)

        X_dec, y_dec, domains = decode_domains(X, y_enc)
        X_src = X_dec[domains != self.target_domain]
        y_src = y_dec[domains != self.target_domain]
        X_tgt = X_dec[domains == self.target_domain]
        y_tgt = y_dec[domains == self.target_domain]

        self.classes_ = np.unique(y_src)

        if self.domain_tradeoff != 0 and set(y_tgt) != set(y_src):
            raise ValueError(
                "Classes in source domain must match classes in target domain."
                f"Classes in source are {self.classes_} while classes in "
                f"target are {np.unique(y_tgt)}"
            )

        sample_weight = check_weights(sample_weight, X_src.shape[0])

        self.source_means_ = np.stack(
            Parallel(n_jobs=self.n_jobs)(
                delayed(mean_covariance)(
                    X_src[y_src == ll],
                    metric=self.metric_mean,
                    sample_weight=sample_weight[y_src == ll],
                ) for ll in self.classes_
            )
        )

        self.target_means_ = np.stack(
            Parallel(n_jobs=self.n_jobs)(
                delayed(mean_covariance)(
                    X_tgt[y_tgt == ll],
                    metric=self.metric_mean,
                ) for ll in self.classes_
            )
        )

        self.covmeans_ = geodesic(
            self.source_means_,
            self.target_means_,
            self.domain_tradeoff,
            metric=self.metric_mean,
        )
        return self

    def score(self, X, y_enc, sample_weight=None):
        """Return the mean accuracy on the given test data and labels.

        Parameters
        ----------
        X : ndarray, shape (n_matrices, n_channels, n_channels)
            Set of SPD matrices.
        y_enc : ndarray, shape (n_matrices,)
            Extended labels for each matrix.

        Returns
        -------
        score : float
            Mean accuracy of clf.predict(X) wrt. y_enc.
        """
        _, y_true, _ = decode_domains(X, y_enc)
        y_pred = self.predict(X)
        return accuracy_score(y_true, y_pred)<|MERGE_RESOLUTION|>--- conflicted
+++ resolved
@@ -128,11 +128,7 @@
     .. versionadded:: 0.4
     """
 
-<<<<<<< HEAD
     def __init__(self, target_domain="", metric='riemann'):
-=======
-    def __init__(self, target_domain, metric="riemann"):
->>>>>>> 7b495cc5
         """Init"""
         self.target_domain = target_domain
         self.metric = metric
